# Copyright 2020 The Magenta Authors.
# Modifications Copyright 2020 Jack Spencer Smith.
#
# Licensed under the Apache License, Version 2.0 (the "License");
# you may not use this file except in compliance with the License.
# You may obtain a copy of the License at
#
#     http://www.apache.org/licenses/LICENSE-2.0
#
# Unless required by applicable law or agreed to in writing, software
# distributed under the License is distributed on an "AS IS" BASIS,
# WITHOUT WARRANTIES OR CONDITIONS OF ANY KIND, either express or implied.
# See the License for the specific language governing permissions and
# limitations under the License.

"""A setuptools based setup module for magenta."""

from setuptools import find_packages
from setuptools import setup

# Bit of a hack to parse the version string stored in version.py without
# executing __init__.py, which will end up requiring a bunch of dependencies to
# execute (e.g., tensorflow, pretty_midi, etc.).
# Makes the __version__ variable available.
with open('magenta/version.py') as in_file:
    exec(in_file.read())  # pylint: disable=exec-used

REQUIRED_PACKAGES = [
    'IPython',
    'Pillow >= 3.4.2',
    'absl-py',
    'attrs',
    'backports.tempfile',
    'bokeh >= 0.12.0',
    # Temporary fix for gast issue with TF.
    # Details:
    # https://github.com/tensorflow/tensorflow/issues/32319
    # https://github.com/tensorflow/tensorflow/commit/c72125bd59858ec82a9238b232bbd77c45889c5a
    'gast == 0.2.2',
    # tensor2tensor requires gym, but the newest version of gym depends on a
    # a version of cloudpickle that is incompatible with tensorflow-probability
    # 0.7.0.
    'gym < 0.16.0',
    'imageio',
    'intervaltree >= 2.1.0',
    'joblib >= 0.12',
    'librosa >= 0.6.2',
    'matplotlib >= 1.5.3',
    'mido == 1.2.6',
    'mir_eval >= 0.4',
    'numpy >= 1.14.6',  # 1.14.6 is required for colab compatibility.
    'pandas >= 0.18.1',
    'pretty_midi >= 0.2.6',
    'protobuf >= 3.6.1',
    'pygtrie >= 2.3',
    'python-rtmidi >= 1.1, < 1.2',  # 1.2 breaks us
    'scikit-image',
    'scipy >= 0.18.1',
    'six >= 1.12.0',
    'sk-video',
    # Keep Sonnet < 2.0.0 because that requires TF2.
    # For now, restrict to < 1.36 because that requires tensorflow-probability
    # 0.8.0, which causes problems with tensor2tensor.
    'dm-sonnet < 1.36.0',  # Sonnet 2 requires TF2.
    'sox >= 1.3.7',
    # 'tensorflow >= 1.15.0, < 2.0.0',  # Magenta is not yet TF2 compatible.
    'tensorflow >= 2.0.0',  # Magenta is not yet TF2 compatible.

    'tensorflow-datasets >= 1.0.2',
<<<<<<< HEAD
    'tensorflow-probability >= 0.7.0',
=======
    # Pinned to be compatible with tensor2tensor requirements.
    'tensorflow-probability == 0.7.0',
>>>>>>> dc04ef3f
    'tensor2tensor >= 1.13.4',
    'wheel',
    'futures;python_version=="2.7"',
    'apache-beam[gcp] >= 2.14.0',
<<<<<<< HEAD
    'Keras',
    'pydot',
    'graphviz',
    'dotmap',
    'scikit-learn',
=======
    # Temporary fix for:
    # https://issues.apache.org/jira/projects/AVRO/issues/AVRO-2737?filter=allopenissues
    'avro-python3 !=1.9.2',
>>>>>>> dc04ef3f
]

EXTRAS_REQUIRE = {
    'onsets_frames_realtime': [
        'pyaudio',
        'colorama',
        'tflite',
    ],
}

# pylint:disable=line-too-long
CONSOLE_SCRIPTS = [
    'magenta.interfaces.midi.magenta_midi',
    'magenta.interfaces.midi.midi_clock',
    'magenta.models.arbitrary_image_stylization.arbitrary_image_stylization_evaluate',
    'magenta.models.arbitrary_image_stylization.arbitrary_image_stylization_train',
    'magenta.models.arbitrary_image_stylization.arbitrary_image_stylization_with_weights',
    'magenta.models.arbitrary_image_stylization.arbitrary_image_stylization_distill_mobilenet',
    'magenta.models.drums_rnn.drums_rnn_create_dataset',
    'magenta.models.drums_rnn.drums_rnn_generate',
    'magenta.models.drums_rnn.drums_rnn_train',
    'magenta.models.image_stylization.image_stylization_create_dataset',
    'magenta.models.image_stylization.image_stylization_evaluate',
    'magenta.models.image_stylization.image_stylization_finetune',
    'magenta.models.image_stylization.image_stylization_train',
    'magenta.models.image_stylization.image_stylization_transform',
    'magenta.models.improv_rnn.improv_rnn_create_dataset',
    'magenta.models.improv_rnn.improv_rnn_generate',
    'magenta.models.improv_rnn.improv_rnn_train',
    'magenta.models.gansynth.gansynth_train',
    'magenta.models.gansynth.gansynth_generate',
    'magenta.models.melody_rnn.melody_rnn_create_dataset',
    'magenta.models.melody_rnn.melody_rnn_generate',
    'magenta.models.melody_rnn.melody_rnn_train',
    'magenta.models.music_vae.music_vae_generate',
    'magenta.models.music_vae.music_vae_train',
    'magenta.models.nsynth.wavenet.nsynth_generate',
    'magenta.models.nsynth.wavenet.nsynth_save_embeddings',
<<<<<<< HEAD
    'magenta.models.polyamp.onsets_frames_transcription_create_dataset_maps',
    'magenta.models.polyamp.onsets_frames_transcription_create_dataset_maestro',
    'magenta.models.polyamp.onsets_frames_transcription_infer',
    'magenta.models.polyamp.onsets_frames_transcription_train',
    'magenta.models.polyamp.onsets_frames_transcription_transcribe',
    'magenta.models.polyamp.realtime.onsets_frames_transcription_realtime',
=======
    'magenta.models.onsets_frames_transcription.onsets_frames_transcription_create_dataset',
    'magenta.models.onsets_frames_transcription.onsets_frames_transcription_create_dataset_maps',
    'magenta.models.onsets_frames_transcription.onsets_frames_transcription_create_tfrecords',
    'magenta.models.onsets_frames_transcription.onsets_frames_transcription_infer',
    'magenta.models.onsets_frames_transcription.onsets_frames_transcription_train',
    'magenta.models.onsets_frames_transcription.onsets_frames_transcription_transcribe',
    'magenta.models.onsets_frames_transcription.realtime.onsets_frames_transcription_realtime',
>>>>>>> dc04ef3f
    'magenta.models.performance_rnn.performance_rnn_create_dataset',
    'magenta.models.performance_rnn.performance_rnn_generate',
    'magenta.models.performance_rnn.performance_rnn_train',
    'magenta.models.pianoroll_rnn_nade.pianoroll_rnn_nade_create_dataset',
    'magenta.models.pianoroll_rnn_nade.pianoroll_rnn_nade_generate',
    'magenta.models.pianoroll_rnn_nade.pianoroll_rnn_nade_train',
    'magenta.models.polyphony_rnn.polyphony_rnn_create_dataset',
    'magenta.models.polyphony_rnn.polyphony_rnn_generate',
    'magenta.models.polyphony_rnn.polyphony_rnn_train',
    'magenta.models.rl_tuner.rl_tuner_train',
    'magenta.models.sketch_rnn.sketch_rnn_train',
    'magenta.scripts.convert_dir_to_note_sequences',
    'magenta.tensor2tensor.t2t_datagen',
    'magenta.tensor2tensor.t2t_decoder',
    'magenta.tensor2tensor.t2t_trainer',
]
# pylint:enable=line-too-long

setup(
    name='magenta',
    version=__version__,  # pylint: disable=undefined-variable
    description='Use machine learning to create art and music',
    long_description='',
    url='https://magenta.tensorflow.org/',
    author='Google Inc.',
    author_email='magenta-discuss@gmail.com',
    license='Apache 2',
    # PyPI package information.
    classifiers=[
        'Development Status :: 4 - Beta',
        'Intended Audience :: Developers',
        'Intended Audience :: Education',
        'Intended Audience :: Science/Research',
        'License :: OSI Approved :: Apache Software License',
        'Programming Language :: Python :: 3',
        'Topic :: Scientific/Engineering :: Mathematics',
        'Topic :: Software Development :: Libraries :: Python Modules',
        'Topic :: Software Development :: Libraries',
    ],
    keywords='tensorflow machine learning magenta music art',

    packages=find_packages(),
    install_requires=REQUIRED_PACKAGES,
    extras_require=EXTRAS_REQUIRE,
    entry_points={
        'console_scripts': ['%s = %s:console_entry_point' % (n, p) for n, p in
                            ((s.split('.')[-1], s) for s in CONSOLE_SCRIPTS)],
    },

    include_package_data=True,
    package_data={
        'magenta': ['models/image_stylization/evaluation_images/*.jpg'],
    },
    setup_requires=['pytest-runner', 'pytest-pylint'],
    tests_require=[
        'pytest >= 5.2.0',
        'pytest-xdist < 1.30.0',  # 1.30 has problems working with pylint plugin
        'pylint < 2.0.0;python_version<"3"',
        'pylint >= 2.4.2;python_version>="3"',
    ],
)<|MERGE_RESOLUTION|>--- conflicted
+++ resolved
@@ -67,27 +67,19 @@
     'tensorflow >= 2.0.0',  # Magenta is not yet TF2 compatible.
 
     'tensorflow-datasets >= 1.0.2',
-<<<<<<< HEAD
     'tensorflow-probability >= 0.7.0',
-=======
-    # Pinned to be compatible with tensor2tensor requirements.
-    'tensorflow-probability == 0.7.0',
->>>>>>> dc04ef3f
     'tensor2tensor >= 1.13.4',
     'wheel',
     'futures;python_version=="2.7"',
     'apache-beam[gcp] >= 2.14.0',
-<<<<<<< HEAD
+    # Temporary fix for:
+    # https://issues.apache.org/jira/projects/AVRO/issues/AVRO-2737?filter=allopenissues
+    'avro-python3 !=1.9.2',
     'Keras',
     'pydot',
     'graphviz',
     'dotmap',
     'scikit-learn',
-=======
-    # Temporary fix for:
-    # https://issues.apache.org/jira/projects/AVRO/issues/AVRO-2737?filter=allopenissues
-    'avro-python3 !=1.9.2',
->>>>>>> dc04ef3f
 ]
 
 EXTRAS_REQUIRE = {
@@ -126,14 +118,6 @@
     'magenta.models.music_vae.music_vae_train',
     'magenta.models.nsynth.wavenet.nsynth_generate',
     'magenta.models.nsynth.wavenet.nsynth_save_embeddings',
-<<<<<<< HEAD
-    'magenta.models.polyamp.onsets_frames_transcription_create_dataset_maps',
-    'magenta.models.polyamp.onsets_frames_transcription_create_dataset_maestro',
-    'magenta.models.polyamp.onsets_frames_transcription_infer',
-    'magenta.models.polyamp.onsets_frames_transcription_train',
-    'magenta.models.polyamp.onsets_frames_transcription_transcribe',
-    'magenta.models.polyamp.realtime.onsets_frames_transcription_realtime',
-=======
     'magenta.models.onsets_frames_transcription.onsets_frames_transcription_create_dataset',
     'magenta.models.onsets_frames_transcription.onsets_frames_transcription_create_dataset_maps',
     'magenta.models.onsets_frames_transcription.onsets_frames_transcription_create_tfrecords',
@@ -141,13 +125,14 @@
     'magenta.models.onsets_frames_transcription.onsets_frames_transcription_train',
     'magenta.models.onsets_frames_transcription.onsets_frames_transcription_transcribe',
     'magenta.models.onsets_frames_transcription.realtime.onsets_frames_transcription_realtime',
->>>>>>> dc04ef3f
     'magenta.models.performance_rnn.performance_rnn_create_dataset',
     'magenta.models.performance_rnn.performance_rnn_generate',
     'magenta.models.performance_rnn.performance_rnn_train',
     'magenta.models.pianoroll_rnn_nade.pianoroll_rnn_nade_create_dataset',
     'magenta.models.pianoroll_rnn_nade.pianoroll_rnn_nade_generate',
     'magenta.models.pianoroll_rnn_nade.pianoroll_rnn_nade_train',
+    'magenta.models.polyamp.polyamp_transcribe',
+    'magenta.models.polyamp.trainer',
     'magenta.models.polyphony_rnn.polyphony_rnn_create_dataset',
     'magenta.models.polyphony_rnn.polyphony_rnn_generate',
     'magenta.models.polyphony_rnn.polyphony_rnn_train',
