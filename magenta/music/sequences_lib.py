--- conflicted
+++ resolved
@@ -1925,42 +1925,24 @@
         control_changes=control_changes)
 
 
-<<<<<<< HEAD
-def _unscale_velocity(velocity):
+def _unscale_velocity(velocity, scale, bias):
     """Translates a velocity estimate to a MIDI velocity value.
-=======
-def _unscale_velocity(velocity, scale, bias):
-  """Translates a velocity estimate to a MIDI velocity value.
->>>>>>> dc04ef3f
-
-    Note that this scaling is totally arbitrary and was chosen only because it
-    sounded decent when synthesized.
-
-<<<<<<< HEAD
-    Args:
-      velocity: Velocity estimate.
+
+      Note that this scaling is totally arbitrary and was chosen only because it
+      sounded decent when synthesized.
+
+    Args:
+      velocity: Velocity estimate. Should be in [0, 1].
+      scale: Scale to use for conversion to MIDI velocity.
+      bias: Bias to use for conversion to MIDI velocity.
 
     Returns:
       MIDI velocity value.
     """
-    unscaled = max(min(velocity, 1.), 0) * 80. + 10.
+    unscaled = max(min(velocity, 1.), 0) * scale + bias
     if math.isnan(unscaled):
         return 0
     return int(unscaled)
-=======
-  Args:
-    velocity: Velocity estimate. Should be in [0, 1].
-    scale: Scale to use for conversion to MIDI velocity.
-    bias: Bias to use for conversion to MIDI velocity.
-
-  Returns:
-    MIDI velocity value.
-  """
-  unscaled = max(min(velocity, 1.), 0) * scale + bias
-  if math.isnan(unscaled):
-    return 0
-  return int(unscaled)
->>>>>>> dc04ef3f
 
 
 def pianoroll_to_note_sequence(frames,
@@ -1974,9 +1956,33 @@
                                onset_predictions=None,
                                offset_predictions=None,
                                velocity_values=None,
-<<<<<<< HEAD
-                               active_onsets=None):
-    """Convert frames to a NoteSequence."""
+                               active_onsets=None,
+                               velocity_scale=80,
+                               velocity_bias=10):
+    """Convert frames (with optional onsets, offsets, velocities) to NoteSequence.
+
+    Args:
+      frames: Numpy array of active frames.
+      frames_per_second: Frames per second.
+      min_duration_ms: Notes active for less than this duration will be ignored.
+      velocity: Default note velocity if velocity_values is not provided.
+      instrument: Instrument for the note sequence.
+      program: Program for the note sequence.
+      qpm: QPM for the note sequence.
+      min_midi_pitch: MIDI pitch offset.
+      onset_predictions: Numpy array of onset predictions. If specified, a new
+        note will not start unless it is active in this array.
+      offset_predictions: Numpy array of onset predictions. If specified, notes
+        will end no later than when these offsets are predicted.
+      velocity_values: Numpy array of floats representing velocities.
+      active_onsets: Numpy array of onsets that will restart notes and force
+        notes even when frames aren't present.
+      velocity_scale: Scale to use for conversion to MIDI velocity.
+      velocity_bias: Bias to use for conversion to MIDI velocity.
+
+    Returns:
+      Generated NoteSequence proto.
+    """
     frame_length_seconds = 1 / frames_per_second
 
     sequence = music_pb2.NoteSequence()
@@ -1984,14 +1990,11 @@
     sequence.ticks_per_quarter = constants.STANDARD_PPQ
 
     pitch_start_step = {}
-    onset_velocities = velocity * np.ones(
-        constants.MAX_MIDI_PITCH, dtype=np.int32)
+    onset_velocities = np.zeros(constants.MAX_MIDI_PITCH, dtype=np.int32)
 
     # Add silent frame at the end so we can do a final loop and terminate any
     # notes that are still active.
     frames = np.append(frames, [np.zeros(frames[0].shape)], 0)
-    if velocity_values is None:
-        velocity_values = velocity * np.ones_like(frames, dtype=np.int32)
 
     if active_onsets is not None:
         active_onsets = np.append(active_onsets,
@@ -2000,6 +2003,8 @@
                                       [np.zeros(onset_predictions[0].shape)], 0)
         # Ensure that any frame with an onset prediction is considered active.
         frames = np.logical_or(frames, active_onsets)
+    else:
+        active_onsets = onset_predictions
 
     if offset_predictions is not None:
         offset_predictions = np.append(offset_predictions,
@@ -2031,7 +2036,13 @@
                 # if we've predicted an onset.
                 if onset_predictions[i, pitch] or active_onsets[i, pitch]:
                     pitch_start_step[pitch] = i
-                    onset_velocities[pitch] = _unscale_velocity(velocity_values[i, pitch])
+                    if velocity_values is not None:
+                        onset_velocities[pitch] = _unscale_velocity(
+                            velocity_values[i, pitch],
+                            scale=velocity_scale,
+                            bias=velocity_bias)
+                    else:
+                        onset_velocities[pitch] = velocity
                 else:
                     # Even though the frame is active, the onset predictor doesn't
                     # say there should be an onset, so ignore it.
@@ -2046,111 +2057,13 @@
                         not (active_onsets[i - 1, pitch] or onset_predictions[i - 1, pitch])):
                     end_pitch(pitch, i)
                     pitch_start_step[pitch] = i
-                    onset_velocities[pitch] = _unscale_velocity(velocity_values[i, pitch])
-=======
-                               velocity_scale=80,
-                               velocity_bias=10):
-  """Convert frames (with optional onsets, offsets, velocities) to NoteSequence.
-
-  Args:
-    frames: Numpy array of active frames.
-    frames_per_second: Frames per second.
-    min_duration_ms: Notes active for less than this duration will be ignored.
-    velocity: Default note velocity if velocity_values is not provided.
-    instrument: Instrument for the note sequence.
-    program: Program for the note sequence.
-    qpm: QPM for the note sequence.
-    min_midi_pitch: MIDI pitch offset.
-    onset_predictions: Numpy array of onset predictions. If specified, a new
-      note will not start unless it is active in this array.
-    offset_predictions: Numpy array of onset predictions. If specified, notes
-      will end no later than when these offsets are predicted.
-    velocity_values: Numpy array of floats representing velocities.
-    velocity_scale: Scale to use for conversion to MIDI velocity.
-    velocity_bias: Bias to use for conversion to MIDI velocity.
-
-  Returns:
-    Generated NoteSequence proto.
-  """
-  frame_length_seconds = 1 / frames_per_second
-
-  sequence = music_pb2.NoteSequence()
-  sequence.tempos.add().qpm = qpm
-  sequence.ticks_per_quarter = constants.STANDARD_PPQ
-
-  pitch_start_step = {}
-  onset_velocities = np.zeros(constants.MAX_MIDI_PITCH, dtype=np.int32)
-
-  # Add silent frame at the end so we can do a final loop and terminate any
-  # notes that are still active.
-  frames = np.append(frames, [np.zeros(frames[0].shape)], 0)
-
-  if onset_predictions is not None:
-    onset_predictions = np.append(onset_predictions,
-                                  [np.zeros(onset_predictions[0].shape)], 0)
-    # Ensure that any frame with an onset prediction is considered active.
-    frames = np.logical_or(frames, onset_predictions)
-
-  if offset_predictions is not None:
-    offset_predictions = np.append(offset_predictions,
-                                   [np.zeros(offset_predictions[0].shape)], 0)
-    # If the frame and offset are both on, then turn it off
-    frames[np.where(np.logical_and(frames > 0, offset_predictions > 0))] = 0
-
-  def end_pitch(pitch, end_frame):
-    """End an active pitch."""
-    start_time = pitch_start_step[pitch] * frame_length_seconds
-    end_time = end_frame * frame_length_seconds
-
-    if (end_time - start_time) * 1000 >= min_duration_ms:
-      note = sequence.notes.add()
-      note.start_time = start_time
-      note.end_time = end_time
-      note.pitch = pitch + min_midi_pitch
-      note.velocity = onset_velocities[pitch]
-      note.instrument = instrument
-      note.program = program
-
-    del pitch_start_step[pitch]
-
-  def process_active_pitch(pitch, i):
-    """Process a pitch being active in a given frame."""
-    if pitch not in pitch_start_step:
-      if onset_predictions is not None:
-        # If onset predictions were supplied, only allow a new note to start
-        # if we've predicted an onset.
-        if onset_predictions[i, pitch]:
-          pitch_start_step[pitch] = i
-          if velocity_values is not None:
-            onset_velocities[pitch] = _unscale_velocity(
-                velocity_values[i, pitch],
-                scale=velocity_scale,
-                bias=velocity_bias)
-          else:
-            onset_velocities[pitch] = velocity
-        else:
-          # Even though the frame is active, the onset predictor doesn't
-          # say there should be an onset, so ignore it.
-          pass
-      else:
-        pitch_start_step[pitch] = i
-    else:
-      if onset_predictions is not None:
-        # pitch is already active, but if this is a new onset, we should end
-        # the note and start a new one.
-        if (onset_predictions[i, pitch] and
-            not onset_predictions[i - 1, pitch]):
-          end_pitch(pitch, i)
-          pitch_start_step[pitch] = i
-          if velocity_values is not None:
-            onset_velocities[pitch] = _unscale_velocity(
-                velocity_values[i, pitch],
-                scale=velocity_scale,
-                bias=velocity_bias)
-          else:
-            onset_velocities[pitch] = velocity
->>>>>>> dc04ef3f
-
+                    if velocity_values is not None:
+                        onset_velocities[pitch] = _unscale_velocity(
+                            velocity_values[i, pitch],
+                            scale=velocity_scale,
+                            bias=velocity_bias)
+                    else:
+                        onset_velocities[pitch] = velocity
     for i, frame in enumerate(frames):
         for pitch, active in enumerate(frame):
             if active:
@@ -2173,17 +2086,18 @@
                                       program=0,
                                       qpm=constants.DEFAULT_QUARTERS_PER_MINUTE,
                                       min_midi_pitch=constants.MIN_MIDI_PITCH,
-<<<<<<< HEAD
-                                      velocity_values=None):
+                                      velocity_values=None,
+                                      velocity_scale=80,
+                                      velocity_bias=10):
     """Convert onsets to a NoteSequence.
 
-    This converts an matrix of onsets into a NoteSequence. Every active onset
-    is considered to be a new note with a fixed duration of note_duration_seconds.
-    This is different from pianoroll_to_note_sequence, which considers onsets in
-    consecutive frames to represent a single new note.
-
-
-    Args:
+        This converts an matrix of onsets into a NoteSequence. Every active onset
+        is considered to be a new note with a fixed duration of note_duration_seconds.
+        This is different from pianoroll_to_note_sequence, which considers onsets in
+        consecutive frames to represent a single new note.
+
+
+       Args:
       onsets: Numpy array of onsets.
       frames_per_second: Frames per second.
       note_duration_seconds: Fixed length of every note.
@@ -2193,10 +2107,12 @@
       qpm: QPM for the note sequence.
       min_midi_pitch: MIDI pitch offset.
       velocity_values: Numpy array of floats representing velocities.
-
-    Returns:
-      Generated NoteSequence proto.
-    """
+      velocity_scale: Scale to use for conversion to MIDI velocity.
+      velocity_bias: Bias to use for conversion to MIDI velocity.
+
+    Returns:
+          Generated NoteSequence proto.
+        """
     frame_length_seconds = 1 / frames_per_second
 
     sequence = music_pb2.NoteSequence()
@@ -2214,7 +2130,10 @@
         note.start_time = start_time
         note.end_time = end_time
         note.pitch = pitch + min_midi_pitch
-        note.velocity = _unscale_velocity(velocity_values[frame, pitch])
+        note.velocity = _unscale_velocity(
+            velocity_values[frame, pitch],
+            scale=velocity_scale,
+            bias=velocity_bias)
         note.instrument = instrument
         note.program = program
 
@@ -2223,63 +2142,4 @@
     if sequence.notes:
         assert sequence.total_time >= sequence.notes[-1].end_time
 
-    return sequence
-=======
-                                      velocity_values=None,
-                                      velocity_scale=80,
-                                      velocity_bias=10):
-  """Convert onsets to a NoteSequence.
-
-  This converts an matrix of onsets into a NoteSequence. Every active onset
-  is considered to be a new note with a fixed duration of note_duration_seconds.
-  This is different from pianoroll_to_note_sequence, which considers onsets in
-  consecutive frames to represent a single new note.
-
-
-  Args:
-    onsets: Numpy array of onsets.
-    frames_per_second: Frames per second.
-    note_duration_seconds: Fixed length of every note.
-    velocity: Default note velocity if velocity_values is not provided.
-    instrument: Instrument for the note sequence.
-    program: Program for the note sequence.
-    qpm: QPM for the note sequence.
-    min_midi_pitch: MIDI pitch offset.
-    velocity_values: Numpy array of floats representing velocities.
-    velocity_scale: Scale to use for conversion to MIDI velocity.
-    velocity_bias: Bias to use for conversion to MIDI velocity.
-
-  Returns:
-    Generated NoteSequence proto.
-  """
-  frame_length_seconds = 1 / frames_per_second
-
-  sequence = music_pb2.NoteSequence()
-  sequence.tempos.add().qpm = qpm
-  sequence.ticks_per_quarter = constants.STANDARD_PPQ
-
-  if velocity_values is None:
-    velocity_values = velocity * np.ones_like(onsets, dtype=np.int32)
-
-  for frame, pitch in zip(*np.nonzero(onsets)):
-    start_time = frame * frame_length_seconds
-    end_time = start_time + note_duration_seconds
-
-    note = sequence.notes.add()
-    note.start_time = start_time
-    note.end_time = end_time
-    note.pitch = pitch + min_midi_pitch
-    note.velocity = _unscale_velocity(
-        velocity_values[frame, pitch],
-        scale=velocity_scale,
-        bias=velocity_bias)
-    note.instrument = instrument
-    note.program = program
-
-  sequence.total_time = (
-      len(onsets) * frame_length_seconds + note_duration_seconds)
-  if sequence.notes:
-    assert sequence.total_time >= sequence.notes[-1].end_time
-
-  return sequence
->>>>>>> dc04ef3f
+    return sequence