--- conflicted
+++ resolved
@@ -28,12 +28,7 @@
 from magenta.models.onsets_frames_transcription import create_dataset_lib
 from magenta.models.onsets_frames_transcription import data
 from magenta.music import audio_io
-<<<<<<< HEAD
 from magenta.music.protobuf import music_pb2
-import numpy as np
-=======
-from magenta.protobuf import music_pb2
->>>>>>> ee488631
 
 import tensorflow as tf
 
